--- conflicted
+++ resolved
@@ -21,78 +21,4 @@
 # This file exists for backward compatibility with old code that refers to
 # Crypto.Hash.RIPEMD
 
-<<<<<<< HEAD
-RIPEMD-160_ produces the 160 bit digest of a message.
-
-    >>> from Crypto.Hash import RIPEMD
-    >>>
-    >>> h = RIPEMD.new()
-    >>> h.update(b'Hello')
-    >>> print h.hexdigest()
-
-RIPEMD-160 stands for RACE Integrity Primitives Evaluation Message Digest
-with a 160 bit digest. It was invented by Dobbertin, Bosselaers, and Preneel.
-
-This algorithm is considered secure, although it has not been scrutinized as
-extensively as SHA-1. Moreover, it provides an informal security level of just
-80bits.
-
-.. _RIPEMD-160: http://homes.esat.kuleuven.be/~bosselae/ripemd160.html
-"""
-
-_revision__ = "$Id$"
-
-__all__ = ['new', 'digest_size', 'RIPEMD160Hash' ]
-
-from Crypto.Util.py3compat import *
-from Crypto.Hash.hashalgo import HashAlgo
-
-import Crypto.Hash._RIPEMD160 as _RIPEMD160
-hashFactory = _RIPEMD160
-
-class RIPEMD160Hash(HashAlgo):
-    """Class that implements a RIPMD-160 hash
-    
-    :undocumented: block_size
-    """
-
-    #: ASN.1 Object identifier (OID)::
-    #:
-    #:  id-ripemd160 OBJECT IDENTIFIER ::= {
-    #:      iso(1) identified-organization(3) teletrust(36)
-    #:       algorithm(3) hashAlgorithm(2) ripemd160(1)
-    #:  }
-    #:
-    #: This value uniquely identifies the RIPMD-160 algorithm.
-    oid = "1.3.36.3.2.1"
-
-    digest_size = 20
-    block_size = 64
-
-    def __init__(self, data=None):
-        HashAlgo.__init__(self, hashFactory, data)
-
-    def new(self, data=None):
-        return RIPEMD160Hash(data)
-
-def new(data=None):
-    """Return a fresh instance of the hash object.
-
-    :Parameters:
-       data : byte string
-        The very first chunk of the message to hash.
-        It is equivalent to an early call to `RIPEMD160Hash.update()`.
-        Optional.
-
-    :Return: A `RIPEMD160Hash` object
-    """
-    return RIPEMD160Hash().new(data)
-
-#: The size of the resulting hash in bytes.
-digest_size = RIPEMD160Hash.digest_size
-
-#: The internal block size of the hash algorithm in bytes.
-block_size = RIPEMD160Hash.block_size
-=======
-from Crypto.Hash.RIPEMD160 import __doc__, new, block_size, digest_size
->>>>>>> 18137d0e
+from Crypto.Hash.RIPEMD160 import __doc__, new, block_size, digest_size