--- conflicted
+++ resolved
@@ -24,7 +24,7 @@
 
 __all__ = ['new', 'digest_size']
 
-<<<<<<< HEAD
+from Crypto.Util.py3compat import *
 from Crypto.Util.wrapper import Wrapper
 
 # The OID for SHA-1 is:
@@ -33,29 +33,20 @@
 #          iso(1) identified-organization(3) oiw(14) secsig(3)
 #          algorithms(2) 26
 #      }
-oid = '\x06\x05\x2b\x0e\x03\x02\x1a'
+oid = b('\x06\x05\x2b\x0e\x03\x02\x1a')
 
-def new(data=""):
+def new(data=b("")):
     obj = Wrapper(hashFactory, data)
     obj.oid = oid
     obj.new = globals()['new']
     if not hasattr(obj, 'digest_size'):
         obj.digest_size = digest_size
     return obj
-=======
-from Crypto.Util.py3compat import *
->>>>>>> b9658a26
 
 try:
     # The sha module is deprecated in Python 2.6, so use hashlib when possible.
     import hashlib
-<<<<<<< HEAD
     hashFactory = hashlib.sha1
-=======
-    def new(data=b("")):
-        return hashlib.sha1(data)
-    digest_size = new().digest_size
->>>>>>> b9658a26
 
 except ImportError:
     import sha
